--- conflicted
+++ resolved
@@ -15,10 +15,7 @@
 
 import utilities as utils
 from main import MainApp
-<<<<<<< HEAD
 from translation_provider import FileDownload, TranslationDownload
-from widgets import DownloadListDialog, LoadingDialog, StringListDialog
-=======
 from widgets import (
     DownloadListDialog,
     LoadingDialog,
@@ -26,7 +23,6 @@
     ShortcutButton,
     ErrorDialog,
 )
->>>>>>> 4fb2e165
 
 from .translation import Translation
 
