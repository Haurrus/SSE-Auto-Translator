"""
This script builds the SSE-AT.exe and packs
all its dependencies in one folder.
"""

import shutil
import os
from pathlib import Path

DIST_FOLDER = Path("app.dist").resolve()
APPNAME = "SSE Auto Translator"
<<<<<<< HEAD
VERSION = "2.0.0"
=======
VERSION = "1.2.1"
>>>>>>> 377f8721
AUTHOR = "Cutleast"
LICENSE = "Attribution-NonCommercial-NoDerivatives 4.0 International"
UNUSED_ITEMS: list[Path] = [
    DIST_FOLDER / "data" / "app" / "config.json",
    DIST_FOLDER / "data" / "user",
    DIST_FOLDER / "data" / "user.old",
    DIST_FOLDER / "data" / "logs",
    DIST_FOLDER / "data" / "translator",
    DIST_FOLDER / "data" / "icons" / "Confrerie.svg",
]
OUTPUT_FOLDER = DIST_FOLDER.with_name("SSE-AT")
OUTPUT_ARCHIVE = Path(f"SSE-AT v{VERSION}.7z").resolve()

print("Building with nuitka...")
cmd = f'nuitka \
--msvc="latest" \
--standalone \
--include-data-dir="./src/data=./data" \
--include-data-dir="./doc=./doc" \
--include-data-file="LICENSE=." \
--include-data-files="./.venv/Lib/site-packages/cloudscraper/user_agent/browsers.json=cloudscraper/user_agent/" \
--include-data-dir="./.venv/Lib/site-packages/qtawesome=./qtawesome" \
--include-package=hunspell \
--include-package=cacheman \
--enable-plugin=pyside6 \
--remove-output \
--disable-console \
--company-name="{AUTHOR}" \
--product-name="{APPNAME}" \
--file-version="{VERSION}" \
--product-version="{VERSION}" \
--file-description="{APPNAME}" \
--copyright="{LICENSE}" \
--nofollow-import-to=tkinter \
--windows-icon-from-ico="./src/data/icons/icon.ico" \
--output-filename="SSE-AT.exe" \
"./src/app.py"'
os.system(cmd)

print("Deleting unused files and folders...")
for item in UNUSED_ITEMS:
    if item.is_dir():
        shutil.rmtree(item)
        print(f"Removed folder '{item.name}'.")
    elif item.is_file():
        os.remove(item)
        print(f"Removed file '{item.name}'.")

shutil.copytree("./7-zip", DIST_FOLDER, dirs_exist_ok=True)
print("Copied 7-zip files to build folder.")

print("Renaming Output folder...")
if OUTPUT_FOLDER.is_dir():
    shutil.rmtree(OUTPUT_FOLDER)
    print(f"Deleted already existing {OUTPUT_FOLDER.name!r} folder.")
os.rename(DIST_FOLDER, OUTPUT_FOLDER)

print("Done!")<|MERGE_RESOLUTION|>--- conflicted
+++ resolved
@@ -9,11 +9,7 @@
 
 DIST_FOLDER = Path("app.dist").resolve()
 APPNAME = "SSE Auto Translator"
-<<<<<<< HEAD
 VERSION = "2.0.0"
-=======
-VERSION = "1.2.1"
->>>>>>> 377f8721
 AUTHOR = "Cutleast"
 LICENSE = "Attribution-NonCommercial-NoDerivatives 4.0 International"
 UNUSED_ITEMS: list[Path] = [
