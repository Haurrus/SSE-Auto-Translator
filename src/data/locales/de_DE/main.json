--- conflicted
+++ resolved
@@ -101,11 +101,7 @@
     "processing_plugins": "Plugins werden verarbeitet...",
     "apply": "Übernehmen",
     "used_software": "Verwendete Software",
-<<<<<<< HEAD
-    "instance_profile": "Profil (MO2)"
-=======
     "instance_profile": "Profil (MO2)",
     "form_id": "FormID",
     "open": "Öffnen"
->>>>>>> 6c79fd15
 }