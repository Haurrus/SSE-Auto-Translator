--- conflicted
+++ resolved
@@ -115,11 +115,7 @@
                     field_type = String.string(stream, 4)
                     field_data = stream.read(field_size)
                     _ = Integer.uint16(stream)
-<<<<<<< HEAD
-                    subrecord = Subrecord(stream, field_type)
-=======
                     subrecord = Subrecord(stream, self.header_flags, field_type)
->>>>>>> 6c79fd15
                     subrecord.size = field_size
                     subrecord.data = field_data
 
@@ -191,11 +187,7 @@
                     field_type = String.string(stream, 4)
                     field_data = stream.read(field_size)
                     _ = Integer.uint16(stream)
-<<<<<<< HEAD
-                    subrecord = Subrecord(stream, field_type)
-=======
                     subrecord = Subrecord(stream, self.header_flags, field_type)
->>>>>>> 6c79fd15
                     subrecord.size = field_size
                     subrecord.data = field_data
 
