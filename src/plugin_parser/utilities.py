--- conflicted
+++ resolved
@@ -33,15 +33,12 @@
     "\u200B",
     "\xa0",
     "\u3000",
-<<<<<<< HEAD
-=======
 ]
 
 
 STRING_WHITELIST = [
     "WoollyRhino",
     "CuSith",
->>>>>>> 6c79fd15
 ]
 
 
@@ -60,20 +57,13 @@
     Checks if `text` is camel case without spaces.
     """
 
-<<<<<<< HEAD
-    if " " in text or "-" in text or len(text) < 3:
-=======
     if len(text) < 3:
->>>>>>> 6c79fd15
         return False
 
     return (
         any(char.isupper() and char.isalpha() for char in text[2:])
         and not text.isupper()
-<<<<<<< HEAD
-=======
         and text.isalnum()
->>>>>>> 6c79fd15
     )
 
 
@@ -84,21 +74,12 @@
 
     return " " not in text and "_" in text
 
-<<<<<<< HEAD
 
 def is_valid_string(text: str):
     """
     Checks if <text> is a valid string.
     """
 
-=======
-
-def is_valid_string(text: str):
-    """
-    Checks if <text> is a valid string.
-    """
-
->>>>>>> 6c79fd15
     if not text.strip():
         return False
     
@@ -108,12 +89,6 @@
     if "<Alias" in text:
         return True
 
-<<<<<<< HEAD
-    if "<Alias" in text:
-        return True
-
-=======
->>>>>>> 6c79fd15
     if is_camel_case(text) or is_snake_case(text):
         return False
 
